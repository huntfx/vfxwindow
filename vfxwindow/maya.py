"""Window class for Maya."""

from __future__ import absolute_import, print_function

import uuid
from functools import partial
from Qt import QtWidgets, QtCompat, QtCore

import maya.mel as mel
import maya.cmds as mc
import maya.api.OpenMaya as om
import maya.OpenMayaUI as omUI

from .abstract import AbstractWindow, getWindowSettings
from .standalone import StandaloneWindow
from .utils import forceMenuBar, hybridmethod, setCoordinatesToScreen


VERSION = mc.about(version=True)

BATCH = mc.about(batch=True)

# Map each function required for each callback
SCENE_CALLBACKS = {
    None: om.MSceneMessage.addCallback,  # Default option
    om.MSceneMessage.kBeforeNewCheck: om.MSceneMessage.addCheckCallback,
    om.MSceneMessage.kBeforeImportCheck: om.MSceneMessage.addCheckCallback,
    om.MSceneMessage.kBeforeOpenCheck: om.MSceneMessage.addCheckCallback,
    om.MSceneMessage.kBeforeExportCheck: om.MSceneMessage.addCheckCallback,
    om.MSceneMessage.kBeforeSaveCheck: om.MSceneMessage.addCheckCallback,
    om.MSceneMessage.kBeforeCreateReferenceCheck: om.MSceneMessage.addCheckCallback,
    om.MSceneMessage.kBeforeLoadReferenceCheck: om.MSceneMessage.addCheckCallback,
    om.MSceneMessage.kBeforeImportCheck: om.MSceneMessage.addCheckFileCallback,
    om.MSceneMessage.kBeforeOpenCheck: om.MSceneMessage.addCheckFileCallback,
    om.MSceneMessage.kBeforeExportCheck: om.MSceneMessage.addCheckFileCallback,
    om.MSceneMessage.kBeforeCreateReferenceCheck: om.MSceneMessage.addCheckFileCallback,
    om.MSceneMessage.kBeforeLoadReferenceCheck: om.MSceneMessage.addCheckFileCallback,
    om.MSceneMessage.kBeforePluginLoad: om.MSceneMessage.addStringArrayCallback,
    om.MSceneMessage.kAfterPluginLoad: om.MSceneMessage.addStringArrayCallback,
    om.MSceneMessage.kBeforePluginUnload: om.MSceneMessage.addStringArrayCallback,
    om.MSceneMessage.kAfterPluginUnload: om.MSceneMessage.addStringArrayCallback,
}


def getMainWindow(windowID=None, wrapInstance=True):
    """Get pointer to main Maya window.
    The pointer type is a QWidget, so wrap to that (though it can be wrapped to other things too).
    """
    if wrapInstance:
        if windowID is not None:
            pointer = omUI.MQtUtil.findControl(windowID)
        else:
            pointer = omUI.MQtUtil.mainWindow()

        if pointer is not None:
            return QtCompat.wrapInstance(int(pointer), QtWidgets.QWidget)

    # Fallback to searching widgets
    if isinstance(windowID, QtWidgets.QWidget):
        return windowID
    search = windowID or 'MayaWindow'
    for obj in QtWidgets.QApplication.topLevelWidgets():
        if obj.objectName() == search:
            return obj


def deleteWorkspaceControl(windowID, resetFloating=True):
    """Handle deleting a workspaceControl with a particular ID."""
    if mc.workspaceControl(windowID, query=True, exists=True):
        floating = mc.workspaceControl(windowID, query=True, floating=True)
        mc.deleteUI(windowID)
    else:
        floating = None

    #Delete the window preferences (position, size, etc), if the window is not currently floating
    if mc.workspaceControlState(windowID, query=True, exists=True) and (not floating or floating and resetFloating):
        mc.workspaceControlState(windowID, remove=True)

    return floating


def deleteDockControl(windowID):
    """Handle deleting a dockControl with a particular ID."""
    # Get current floating state
    if mc.dockControl(windowID, query=True, exists=True):
        floating = mc.dockControl(windowID, query=True, floating=True)
        mc.dockControl(windowID, edit=True, r=True)
        mc.dockControl(windowID, edit=True, floating=False)
    else:
        floating = None

    # Close down the dock control
    windowWrap = getMainWindow(windowID)
    if windowWrap is not None:
        if windowWrap.parent().parent() is not None:
            getMainWindow(windowID).parent().close()

    if floating is not None:
        try:
            mc.dockControl(windowID, edit=True, floating=floating)
        except RuntimeError:
            pass

    return floating


def workspaceControlWrap(windowClass, dock=True, resetFloating=True, *args, **kwargs):
    """Template class for docking a Qt widget to maya 2017+.
    Requires the window to contain the attributes WindowID and WindowName.

    Source (heavily modified): https://gist.github.com/liorbenhorin/69da10ec6f22c6d7b92deefdb4a4f475
    """
    # Set WindowID if needed but disable saving
    class WindowClass(windowClass):
        if not hasattr(windowClass, 'WindowID'):
            WindowID = uuid.uuid4().hex
            def enableSaveWindowPosition(self, enable):
                return super(WindowClass, self).enableSaveWindowPosition(False)

    # Remove existing window
    floating = deleteWorkspaceControl(WindowClass.WindowID, resetFloating=resetFloating)
    if not resetFloating and floating is None:
        floating = not dock

    # Setup Maya's window
    if dock:
        defaultDock = mel.eval('getUIComponentDockControl("Attribute Editor", false)')
        if isinstance(dock, (bool, int)):
            dock = defaultDock
        try:
            mc.workspaceControl(WindowClass.WindowID, retain=True, label=getattr(WindowClass, 'WindowName', 'New Window'), tabToControl=[dock, -1])
        except RuntimeError:
            deleteWorkspaceControl(WindowClass.WindowID, resetFloating=resetFloating)
            mc.workspaceControl(WindowClass.WindowID, retain=True, label=getattr(WindowClass, 'WindowName', 'New Window'), tabToControl=[defaultDock, -1])
    else:
        mc.workspaceControl(WindowClass.WindowID, retain=True, label=getattr(WindowClass, 'WindowName', 'New Window'), floating=True)

    # Setup main window and parent to Maya
    workspaceControlWin = getMainWindow(WindowClass.WindowID)
    workspaceControlWin.setAttribute(QtCore.Qt.WA_DeleteOnClose)
    windowInstance = WindowClass(parent=workspaceControlWin, dockable=True, *args, **kwargs)
    forceMenuBar(windowInstance)

    # Attach callbacks
    windowInstance.signalConnect(workspaceControlWin.destroyed, windowInstance.close, group='__mayaDockWinDestroy')
    try:
        mc.workspaceControl(WindowClass.WindowID, edit=True, visibleChangeCommand=windowInstance.visibleChangeEvent)
    except (AttributeError, TypeError):
        pass
    try:
        windowInstance.loadWindowPosition()
    except (AttributeError, TypeError):
        pass

    # Restore the window (after maya is ready) since it may not be visible
    windowInstance.deferred(windowInstance.raise_)
    windowInstance.deferred(windowInstance.windowReady.emit)
    return windowInstance


def dockControlWrap(windowClass, dock=True, *args, **kwargs):

    def attachToDockControl(windowInstance, dock=True, area='right'):
        """This needs to be deferred as it can run before the previous dockControl has closed."""
        if isinstance(dock, (bool, int)):
            dock = 'right'
        if not windowInstance.objectName():
            windowInstance.setObjectName(windowInstance.WindowID)
        mc.dockControl(windowInstance.WindowID, area=dock, floating=False, retain=False, content=windowInstance.objectName(), closeCommand=windowInstance.close)

        windowInstance.setDocked(dock)
        try:
            mc.dockControl(windowInstance.WindowID, edit=True, floatChangeCommand=windowInstance.saveWindowPosition)
        except (AttributeError, TypeError):
            pass

        try:
            windowInstance.deferred(windowInstance.loadWindowPosition)
        except (AttributeError, TypeError):
            pass

        windowInstance.setWindowTitle(getattr(windowInstance, 'WindowName', 'New Window'))
        windowInstance.deferred(windowInstance.raise_)
        windowInstance.deferred(windowInstance.windowReady.emit)

    # Set WindowID if needed but disable saving
    class WindowClass(windowClass):
        if not hasattr(windowClass, 'WindowID'):
            WindowID = uuid.uuid4().hex
            def enableSaveWindowPosition(self, enable):
                return super(WindowClass, self).enableSaveWindowPosition(False)

    # Remove existing window
    deleteDockControl(WindowClass.WindowID)

    # Setup main window and parent to Maya
    mayaWin = getMainWindow(wrapInstance=False)
    windowInstance = WindowClass(parent=mayaWin, dockable=True, *args, **kwargs)
    forceMenuBar(windowInstance)
    windowInstance.deferred(partial(attachToDockControl, windowInstance, dock))

    # Restore the window (after maya is ready) since it may not be visible
    return windowInstance


def toMObject(node):
    """Convert a node to an MObject."""
    if isinstance(node, om.MObject):
        return node
    selected = om.MSelectionList()
    try:
        selected.add(str(node))
    except RuntimeError:
        return None
    return selected.getDependNode(0)


class MayaCommon(object):

    @property
    def application(self):
        return 'Maya'

    def deferred(self, func, *args, **kwargs):
        """Execute a deferred command.
        If the window is a dialog, then execute now as Maya will pause.
        """
        if self.isDialog():
            return func()
        else:
            mc.evalDeferred(func, *args, **kwargs)


class MayaWindow(MayaCommon, AbstractWindow):
    """Window to use for Maya.

    This is an alternative to maya.app.general.mayaMixin.MayaQWidgetDockableMixin, as many features
    were already implemented when I found it, and is also missing a few parts I would have liked.
    """

    _Pre2017 = float(VERSION) < 2017  # workspaceControl was added in 2017

    def __init__(self, parent=None, dockable=False, **kwargs):
        if parent is None:
            parent = getMainWindow()
        super(MayaWindow, self).__init__(parent, **kwargs)

        self.maya = True  #: .. deprecated:: 1.9.0 Use :property:`~AbstractWindow.application` instead.

        self.batch = BATCH
        self.setDockable(dockable, override=True)

        # The line below can save the window preferences, but this window automatically does it
        #self.setProperty("saveWindowPref", True)

        self.__parentTemp = None

    def visibleChangeEvent(self, *args, **kwargs):
        """The window may have been docked/undocked.

        If floating, then first load the previous position, since there
        is no hook for this elsewhere.
        Both modes will then save the position, which will either store
        the control name for docked windows, or the coordinates for
        floating ones.

        This is not super efficient and only works if the window hasn't
        been closed, but it helps keep the correct location state.
        """
        if self.dockable():
            if self.floating():
<<<<<<< HEAD
                self.setWindowIcon(self.windowIcon())

    def setWindowIcon(self, icon):
        super(MayaWindow, self).setWindowIcon(icon)
        self._parentOverride().setWindowIcon(icon)
=======
                # Load the correct location only if previously docked
                # If this ran all the time, then the window will
                # minimise and restore to a different location, and
                # completely fail to maximise
                if not self.windowSettings.get('maya', {}).get('dock', {}).get('floating', True):
                    self.loadWindowPosition()

                # Maya dockControl and workspaceControl works by dynamically creating a QWidget and parent the
                # window to it when it's detached. When attached, the window is docked and the widget destroyed.
                # Maya set it's own window icon to this widget by default, this will just make sure that if the user
                # used a custom icon for it's tool, it's set on the dynamically created floating widget.
                self._parentOverride().setWindowIcon(self.windowIcon())
>>>>>>> 1c7a018e

            self.saveWindowPosition()

    def closeEvent(self, event):
        """Handle the class being deleted."""
        dockable = self.dockable()
        if not dockable:
            self.saveWindowPosition()
        elif self._Pre2017:
            try:
                self.saveWindowPosition()
            except TypeError:
                pass

        self.clearWindowInstance(self.WindowID, deleteWindow=True)

        # If dockControl is being used, then Maya will crash if close is called
        if dockable and self._Pre2017:
            event.ignore()
        else:
            return super(MayaWindow, self).closeEvent(event)

    def exists(self):
        if self.dockable():
            if self._Pre2017:
                return mc.dockControl(self.WindowID, query=True, exists=True)
            return mc.workspaceControl(self.WindowID, query=True, exists=True)
        return not self.isClosed()

    def raise_(self):
        if self.dockable():
            if self._Pre2017:
                return mc.dockControl(self.WindowID, edit=True, r=True)
            return mc.workspaceControl(self.WindowID, edit=True, restore=True)
        return super(MayaWindow, self).raise_()

    def setWindowTitle(self, title):
        if self.dockable():
            try:
                if self._Pre2017:
                    return mc.dockControl(self.WindowID, edit=True, label=title)
                return mc.workspaceControl(self.WindowID, edit=True, label=title)
            except RuntimeError:
                pass
        return super(MayaWindow, self).setWindowTitle(title)

    def isVisible(self):
        if self.dockable():
            try:
                if self._Pre2017:
                    return mc.dockControl(self.WindowID, query=True, visible=True)
                return mc.workspaceControl(self.WindowID, query=True, visible=True)
            except RuntimeError:
                return False
        return super(MayaWindow, self).isVisible()

    def dockable(self, *args, **kwargs):
        """Catch an error caused if dockable is called too early.
        At this point it doesn't matter if it is dockable or not.
        """
        try:
            return super(MayaWindow, self).dockable(*args, **kwargs)
        except (AttributeError, TypeError):
            return False

    def setDocked(self, dock):
        if self.dockable() and self.floating() == dock:
            if self._Pre2017:
                self.raise_()
                mc.dockControl(self.WindowID, edit=True, floating=not dock)
                self.raise_()

            # Dock to the previous control if possible, otherwise the attribute editor
            elif dock:
                self.saveWindowPosition()  # It doesn't automatically save
                try:
                    control = self.windowSettings['maya']['dock']['control']
                    if control is None:
                        raise KeyError
                except KeyError:
                    control = mel.eval('getUIComponentDockControl("Attribute Editor", false)')
                mc.workspaceControl(self.WindowID, edit=True, tabToControl=[control, -1])
                self.raise_()

            # Undock and make floating
            else:
<<<<<<< HEAD
                mc.workspaceControl(self.WindowID, edit=True, floating=not dock)
=======
                mc.workspaceControl(self.WindowID, edit=True, floating=True)
                self.loadWindowPosition()
>>>>>>> 1c7a018e

    def setWindowPalette(self, program, version=None, style=True, force=False):
        """Set the palette of the window.
        This will cause issues in the Maya GUI so it's disabled by default.
        The force parameter can be set to override this behaviour.
        """
        if force or self.batch:
            super(MayaWindow, self).setWindowPalette(program, version, style)

    def windowPalette(self):
        """Get the current window palette."""
        currentPalette = super(MayaWindow, self).windowPalette()
        if currentPalette is None:
            return 'Maya.{}'.format(VERSION)
        return currentPalette

    def _parentOverride(self):
        """Get the correct parent needed to query window data.
        It needs to be set to an attribute or Python will forget the C++ pointer.
        """
        if self._Pre2017:
            return self.parent()

        #Determine if it's a new window, we need to get the C++ pointer again
        if self.__parentTemp is None:
            base = getMainWindow(self.WindowID)
        else:
            base = self.parent()

        if base is None:
            # If the window has no parent, it was probably forgotten by user so we can
            # assume it should be the maya main window.
            self.__parentTemp = super(MayaWindow, self)._parentOverride()
        else:
            #Get the correct parent level
            if self.floating():
                self.__parentTemp = base.parent().parent().parent().parent()
            else:
                self.__parentTemp = base.parent().parent()

        return self.__parentTemp

    def floating(self):
        """Return if the window is floating."""
        if not self.dockable():
            return False
        if self._Pre2017:
            return mc.dockControl(self.WindowID, query=True, floating=True)
        return mc.workspaceControl(self.WindowID, query=True, floating=True)

    def resize(self, width, height=None):
        """Resize the window."""
        if isinstance(width, QtCore.QSize):
            height = width.height()
            width = width.width()
        if self.dockable():
            if self._Pre2017:
                if not self.floating():
                    return mc.dockControl(self.WindowID, edit=True, width=width, height=height)
            else:
                return mc.workspaceControl(self.WindowID, edit=True, resizeWidth=width, resizeHeight=height)
        return super(MayaWindow, self).resize(width, height)

    def siblings(self):
        """Find other widgets in the same tag group."""
        if self.dockable():
            if self._Pre2017:
                return []
            return self.parent().parent().children()
        return []

    if _Pre2017:
        def area(self, *args, **kwargs):
            """Return the Maya area name."""
            return mc.dockControl(self.WindowID, query=True, area=True)

    else:
        def control(self, *args, **kwargs):
            """Return the Maya Control name, so it can be attached again."""
            if not self.dockable():
                return None

            workspaces = [
                mel.eval('$gViewportWorkspaceControl=$gViewportWorkspaceControl'),
                mel.eval('getUIComponentDockControl("Tool Settings", false)'),
                mel.eval('getUIComponentDockControl("Attribute Editor", false)'),
                mel.eval('getUIComponentDockControl("Channel Box", false)'),
                mel.eval('getUIComponentDockControl("Layer Editor", false)'),
                mel.eval('getUIComponentDockControl("Channel Box / Layer Editor", false)'),
                mel.eval('getUIComponentDockControl("Outliner", false)'),
                mel.eval('getUIComponentToolBar("Shelf", false)'),
                mel.eval('getUIComponentToolBar("Time Slider", false)'),
                mel.eval('getUIComponentToolBar("Range Slider", false)'),
                mel.eval('getUIComponentToolBar("Command Line", false)'),
                mel.eval('getUIComponentToolBar("Help Line", false)'),
                mel.eval('getUIComponentToolBar("Tool Box", false)'),
                'UVToolkitDockControl',
                'polyTexturePlacementPanel1Window',
                'hyperGraphPanel1Window',
                'graphEditor1Window',
                'timeEditorPanel1Window',
                'nodeEditorPanel1Window',
                'shapePanel1Window',
                'posePanel1Window',
                'hyperShadePanel1Window',
                'contentBrowserPanel1Window',
                'outlinerPanel1Window',
                'clipEditorPanel1Window',
                'devicePanel1Window',
                'dynPaintScriptedPanelWindow',
                'blindDataEditor1Window',
            ]
            stackedWidget = self.parent().parent()
            for control in workspaces:
                widget = getMainWindow(control)
                if widget is not None:
                    if widget.parent() is stackedWidget:
                        return control

            # Search through siblings until another widget is found
            # TODO: Limit to Maya only widgets (this is why the code above is preferred)
            parent = self.parent()
            for item in self.siblings():
                if item != parent and type(item) == QtWidgets.QWidget:
                    try:
                        return item.objectName()
                    except RuntimeError:
                        pass

            return None

    def centreWindow(self):
        """Centre the window using geometry of the main Maya window."""
        if self.dockable():
            try:
                parentGeometry = self._parentOverride().parent().frameGeometry()
            except RuntimeError:
                return None
        else:
            parentGeometry = None
        return super(MayaWindow, self).centreWindow(parentGeometry=parentGeometry)

    def saveWindowPosition(self):
        """Save the window location."""
        if self.application not in self.windowSettings:
            self.windowSettings[self.application] = {}
        settings = self.windowSettings[self.application]
        settings['docked'] = self.dockable(raw=True)

        key = self._getSettingsKey()
        if key not in settings:
            settings[key] = {}

        dockable = self.dockable()
        try:
            # Save extra docked settings
            if dockable:
                settings[key]['floating'] = self.floating()
                if self._Pre2017:
                    settings[key]['area'] = self.area()
                elif not settings[key]['floating'] or 'control' not in settings[key]:
                    settings[key]['control'] = self.control()

            # Only save position if floating
            if not dockable or settings[key]['floating']:
                settings[key]['width'] = self.width()
                settings[key]['height'] = self.height()
                settings[key]['x'] = self.x()
                settings[key]['y'] = self.y()

        # A RuntimeError will occur if a dockable window is being deleted
        except RuntimeError:
            if not dockable:
                raise

        # Need to check again, perhaps this can happen on startup
        except AttributeError:
            pass

        else:
            super(MayaWindow, self).saveWindowPosition()

    def loadWindowPosition(self):
        """Set the position of the window when loaded."""
        key = self._getSettingsKey()
        try:
            x = self.windowSettings[self.application][key]['x']
            y = self.windowSettings[self.application][key]['y']
            width = self.windowSettings[self.application][key]['width']
            height = self.windowSettings[self.application][key]['height']
        except KeyError:
            super(MayaWindow, self).loadWindowPosition()
        else:
            x, y = setCoordinatesToScreen(x, y, width, height, padding=5)
            self.resize(width, height)
            self.move(x, y)

    def displayMessage(self, title, message, details=None, buttons=('Ok',), defaultButton=None, cancelButton=None, checkBox=None):
        """This is basically Maya's copy of a QMessageBox."""
        if checkBox is None:
            return mc.confirmDialog(
                title=title,
                message=message,
                button=buttons,
                defaultButton=defaultButton,
                cancelButton=cancelButton,
                dismissString=cancelButton,
            )
        return super(MayaWindow, self).displayMessage(
            title=title,
            message=message,
            buttons=buttons,
            defaultButton=defaultButton,
            cancelButton=cancelButton,
            checkBox=checkBox,
        )

    def centralWidget(self):
        """Get the central widget."""
        if self.dockable():
            item = self.parent().layout().itemAt(0)
            if item is not None:
                return item.widget()
        return super(MayaWindow, self).centralWidget()

    def setCentralWidget(self, widget):
        """Set the central widget."""
        if self.dockable():
            self.parent().layout().takeAt(0)
            return self.parent().layout().addWidget(widget)
        return super(MayaWindow, self).setCentralWidget(widget)

    @hybridmethod
    def removeCallbacks(cls, self, group=None, windowInstance=None, windowID=None):
        """Remove all the registered callbacks.
        If group is not set, then all will be removed.

        Either windowInstance or windowID is needed if calling without a class instance.
        """
        # Handle classmethod
        if self is cls:
            if windowInstance is None and windowID is not None:
                windowInstance = cls.windowInstance(windowID)
            if windowInstance is None:
                raise ValueError('windowInstance or windowID parameter is required for classmethod')
        # Handle normal method
        elif windowInstance is None:
            windowInstance = self.windowInstance()

        # Select all groups if specific one not provided
        if group is None:
            groups = list(windowInstance['callback'].keys())
        else:
            if group not in windowInstance['callback']:
                return 0
            groups = [group]

        # Iterate through each callback to remove certain groups
        numEvents = 0
        for group in groups:
            for callbackID in windowInstance['callback'][group]['event']:
                try:
                    om.MMessage.removeCallback(callbackID)
                except RuntimeError:
                    pass
                else:
                    numEvents += 1
            for callbackID in windowInstance['callback'][group]['node']:
                try:
                    om.MNodeMessage.removeCallback(callbackID)
                except RuntimeError:
                    pass
                else:
                    numEvents += 1
            for callbackID in windowInstance['callback'][group]['scene']:
                try:
                    om.MSceneMessage.removeCallback(callbackID)
                except RuntimeError:
                    pass
                else:
                    numEvents += 1
            for callbackID in windowInstance['callback'][group]['job']:
                try:
                    mc.scriptJob(kill=callbackID)
                except RuntimeError:
                    pass
                else:
                    numEvents += 1
            del windowInstance['callback'][group]
        return numEvents

    def _addMayaCallbackGroup(self, group):
        windowInstance = self.windowInstance()
        if group in windowInstance['callback']:
            return
        windowInstance['callback'][group] = {
            'event': [],
            'node': [],
            'scene': [],
            'job': [],
        }

    def addCallbackEvent(self, callback, func, clientData=None, group=None):
        """Add an event callback.
        Some of the common ones are timeChanged, SelectionChanged, Undo and Redo.

        Parameters:
            callback (str)
            func
            clientData
            group

        Returns:
            clientData

        See Also:
            om.MEventMessage.getEventNames()
        """
        self._addMayaCallbackGroup(group)
        self.windowInstance()['callback'][group]['event'].append(om.MEventMessage.addEventCallback(callback, func, clientData))

    def addCallbackNode(self, callback, node, func, clientData=None, group=None):
        """Add an MNodeMessage callback.
        The callback must be an MNodeMessage function.

        Parameters:
            callback (OpenMaya.MNodeMessage)
            node (OpenMaya.MObject)
            func
            clientData
            group

        Returns:
            msg (int): Use this for bitwise operations with MNodeMessage attributes
            plug (OpenMaya.MPlug): Information on the attribute. plug.name() is 'object.attribute'.
            otherPlug (OpenMaya.MPlug)
            clientData

        See Also:
            https://help.autodesk.com/view/MAYAUL/2016/ENU/?guid=__py_ref_class_open_maya_1_1_m_node_message_html
        """
        mobj = toMObject(node)
        if mobj is not None:
            self._addMayaCallbackGroup(group)
            self.windowInstance()['callback'][group]['node'].append(callback(mobj, func, clientData))

    def addCallbackAttributeChange(self, node, func, clientData=None, group=None):
        """Add an MNodeMessage callback for when an attribute changes.

        Official Documentation:
            Attribute Changed messages will not be generated while Maya
            is either in playback or scrubbing modes. If you need to do
            something during playback or scrubbing you will have to register
            a callback for the timeChanged message which is the only
            message that is sent during those modes.
        See MayaWindow.addCallbackNode for details.
        """
        self.addCallbackNode(om.MNodeMessage.addAttributeChangedCallback, node, func, clientData, group=group)

    def addCallbackAttributeAddOrRemove(self, node, func, clientData=None, group=None):
        """Add an MNodeMessage callback for when an attribute is added.

        Official Documentation:
            This is a more specific version of addAttributeChanged as only attribute
            added and attribute removed messages will trigger the callback.
        See MayaWindow.addCallbackNode for details.
        """
        self.addCallbackNode(om.MNodeMessage.addAttributeAddedOrRemovedCallback, node, func, clientData, group=group)

    def addCallbackNodeRename(self, node, func, clientData=None, group=None):
        """Add an MNodeMessage callback for when a node is renamed.

        See MayaWindow.addCallbackNode for details.
        """
        self.addCallbackNode(om.MNodeMessage.addNameChangedCallback, node, func, clientData, group=group)

    def addCallbackNodeDirty(self, node, func, clientData=None, group=None):
        """Add an MNodeMessage callback for node dirty messages.

        See MayaWindow.addCallbackNode for details.
        """

        self.addCallbackNode(om.MNodeMessage.addNodeDirtyCallback, node, func, clientData, group=group)

    def addCallbackNodeDirtyPlug(self, node, func, clientData=None, group=None):
        """Add an MNodeMessage callback for node dirty messages.

        Official Documentation:
            This callback provides the plug on the node that was dirtied.
            Only provides dirty information on input plugs.
        See MayaWindow.addCallbackNode for details.
        """
        self.addCallbackNode(om.MNodeMessage.addNodeDirtyPlugCallback, node, func, clientData, group=group)

    def addCallbackUuidChange(self, node, func, clientData=None, group=None):
        """Add an MNodeMessage callback for when a node UUID is changed.

        See MayaWindow.addCallbackNode for details.
        """
        self.addCallbackNode(om.MNodeMessage.addUuidChangedCallback, node, func, clientData, group=group)

    def addCallbackKeyableChange(self, node, func, clientData=None, group=None):
        """Add an MNodeMessage callback for when the keyable state of a node is changed.

        Official Documentation:
            This method registers a callback that is invoked by any class that
            changes the keyable state of an attribute. When the callback is
            invoked, the API programmer can make a decision on how to handle
            the given keyable change event. The programmer can either accept
            the keyable state change by returning True.
            or reject it by returning False.

            Note: you can only attach one callback keyable change override
            callback per attribute. It is an error to attach more than one
            callback to the same attribute.
        See MayaWindow.addCallbackNode for details.
        """
        self.addCallbackNode(om.MNodeMessage.addKeyableChangeOverride, node, func, clientData, group=group)

    def addCallbackNodeRemove(self, node, func, clientData=None, group=None):
        """Add an MNodeMessage callback for when a node is deleted.
        This uses addNodePreRemovalCallback instead of addNodeAboutToDeleteCallback as it shouldn't
        be removed if the node is deleted (eg. if the deletion is undone).

        Official Documentation:
            This callback is called before connections on the node are removed.
            Unlike the aboutToDelete callback, this callback will be invoked whenever
            the node is deleted, even during a redo.
            Note that this callback method should not perform any DG operations.
        See MayaWindow.addCallbackNode for details.
        """
        self.addCallbackNode(om.MNodeMessage.addNodePreRemovalCallback, node, func, clientData, group=group)

    def addCallbackScene(self, callback, func, clientData=None, group=None):
        """Add a scene callback.

        Returns:
            clientData

        Notable Callbacks:
            kBeforeNew / kAfterNew
            kBeforeOpen / kAfterOpen
            kBeforeSave / kAfterSave

        See Also:
            http://download.autodesk.com/us/maya/2011help/api/class_m_scene_message.html
        """
        self._addMayaCallbackGroup(group)
        if not isinstance(callback, int):
            callback = getattr(om.MSceneMessage, callback)

        apiFunction = SCENE_CALLBACKS.get(callback, SCENE_CALLBACKS[None])
        self.windowInstance()['callback'][group]['scene'].append(apiFunction(callback, func, clientData))

    def addCallbackJobEvent(self, callback, func, group=None, runOnce=False):
        self._addMayaCallbackGroup(group)
        self.windowInstance()['callback'][group]['job'].append(mc.scriptJob(runOnce=runOnce, event=[callback, func]))

    def addCallbackJobCondition(self, callback, func, group=None, runOnce=False):
        self._addMayaCallbackGroup(group)
        self.windowInstance()['callback'][group]['job'].append(mc.scriptJob(runOnce=runOnce, conditionChange=[callback, func]))

    def addCallbackNodeTypeAdd(self, func, nodeType='dependNode', clientData=None, group=None):
        """Add an MDGMessage callback for whenever a new node is added to the dependency graph."""
        self._addMayaCallbackGroup(group)
        self.windowInstance()['callback'][group]['event'].append(om.MDGMessage.addNodeAddedCallback(func, nodeType, clientData))

    def addCallbackNodeTypeRemove(self, func, nodeType='dependNode', clientData=None, group=None):
        """Add an MDGMessage callback for whenever a new node is removed from the dependency graph.
        This is used instead of addNodeDestroyedCallback since nodes are not instantly destroyed.
        """
        self._addMayaCallbackGroup(group)
        self.windowInstance()['callback'][group]['event'].append(om.MDGMessage.addNodeRemovedCallback(func, nodeType, clientData))

    def addCallbackTimeChange(self, func, clientData=None, group=None):
        """Add an MDGMessage callback for whenever the time changes in the dependency graph."""

        self._addMayaCallbackGroup(group)
        self.windowInstance()['callback'][group]['event'].append(om.MDGMessage.addTimeChangeCallback(func, clientData))

    def addCallbackForceUpdate(self, func, clientData=None, group=None):
        """Add an MDGMessage callback for after the time changes and after all nodes have been evaluated in the dependency graph."""
        self._addMayaCallbackGroup(group)
        self.windowInstance()['callback'][group]['event'].append(om.MDGMessage.addForceUpdateCallback(func, clientData))

    def addCallbackConnectionAfter(self, func, clientData=None, group=None):
        """Add an MDGMessage callback for after a connection is made or broken in the dependency graph."""
        self._addMayaCallbackGroup(group)
        self.windowInstance()['callback'][group]['event'].append(om.MDGMessage.addConnectionCallback(func, clientData))

    def addCallbackConnectionBefore(self, func, clientData=None, group=None):
        """Add an MDGMessage callback for before a connection is made or broken in the dependency graph."""
        self._addMayaCallbackGroup(group)
        self.windowInstance()['callback'][group]['event'].append(om.MDGMessage.addPreConnectionCallback(func, clientData)(func, clientData))

    @classmethod
    def clearWindowInstance(cls, windowID, deleteWindow=True):
        """Close the last class instance."""
        previousInstance = super(MayaWindow, cls).clearWindowInstance(windowID)
        if previousInstance is None:
            return
        cls.removeCallbacks(windowInstance=previousInstance)

        # Disconnect the destroyed signal
        if previousInstance['window'].dockable():
            previousInstance['window'].signalDisconnect('__mayaDockWinDestroy')

        # Shut down the window
        if not previousInstance['window'].isClosed():
            try:
                previousInstance['window'].close()
            except (RuntimeError, ReferenceError):
                pass

        # Deleting the window is disabled by default
        # because it will also delete the window location
        # It's better to handle it elsewhere if possible
        if deleteWindow and previousInstance['window'].dockable():
            if cls._Pre2017:
                deleteDockControl(previousInstance['window'].WindowID)
            else:
                deleteWorkspaceControl(previousInstance['window'].WindowID)
        return previousInstance

    def setFocus(self):
        """Force Maya to focus on the window."""
        if self.dockable():
            return mc.setFocus(self.WindowID)
        return super(MayaWindow, self).setFocus()

    def hide(self):
        """Hide the window."""
        if self.dockable():
            if self._Pre2017:
                return mc.dockControl(self.WindowID, edit=True, visible=False)
            self.parent().setAttribute(QtCore.Qt.WA_DeleteOnClose, False)
            return mc.workspaceControl(self.WindowID, edit=True, visible=False)
        return super(MayaWindow, self).hide()

    @hybridmethod
    def show(cls, self, *args, **kwargs):
        """Show the Maya window.
        It can be as a docked or floating workspaceControl, or just a normal Qt window.
        """
        if self is not cls:
            # Case where window is already initialised
            if self.dockable():
                if self._Pre2017:
                    return mc.dockControl(self.WindowID, edit=True, visible=True)
                result = mc.workspaceControl(self.WindowID, edit=True, visible=True)
                self.parent().setAttribute(QtCore.Qt.WA_DeleteOnClose)
                return result
            return super(MayaWindow, self).show()

        # Close down any instances of the window
        # If a dialog was opened, then the reference will no longer exist
        try:
            cls.clearWindowInstance(cls.WindowID)
        except AttributeError:
            settings = {}
        else:
            settings = getWindowSettings(cls.WindowID)

        # Load settings
        try:
            mayaSettings = settings[self.application]
        except KeyError:
            mayaSettings = settings[self.application] = {}

        if hasattr(cls, 'WindowDockable'):
            docked = cls.WindowDockable
        else:
            try:
                docked = settings[self.application]['docked']
            except KeyError:
                try:
                    docked = cls.WindowDefaults['docked']
                except (AttributeError, KeyError):
                    docked = True

        # Override docked mode in case of mayabatch
        batchOverride = False
        if docked and BATCH:
            docked = cls.WindowDockable = False
            batchOverride = True

        # Return new class instance and show window
        if docked and not batchOverride:
            if hasattr(cls, 'WindowDocked'):
                floating = not cls.WindowDocked
            else:
                try:
                    floating = settings[self.application]['dock']['floating']
                except KeyError:
                    try:
                        floating = cls.WindowDefaults['floating']
                    except (AttributeError, KeyError):
                        floating = False
            if floating:
                dock = False
            else:
                try:
                    if self._Pre2017:
                        dock = settings[self.application]['dock'].get('area', True)
                    else:
                        dock = settings[self.application]['dock'].get('control', True)
                except KeyError:
                    dock = True
            if self._Pre2017:
                return dockControlWrap(cls, dock,  *args, **kwargs)
            return workspaceControlWrap(cls, dock, True, *args, **kwargs)

        win = super(MayaWindow, cls).show(*args, **kwargs)
        if batchOverride:
            cls.WindowDockable = True
            win.setDockable(True, override=True)
        return win

    @classmethod
    def dialog(cls, parent=None, *args, **kwargs):
        """Create the window as a dialog.
        For Maya versions after 2017, mc.layoutDialog is used.
        """
        # This is quite buggy and can lock up Maya, so disable for now
        # The issue is likely related to what `setParent` returns.
        if False and not cls._Pre2017:
            # Note: Due to Python 2 limitations, *args and **kwargs can't be unpacked with the
            # title keyword present, so don't try to clean up the code by enabling unpacking again.
            def uiScript(cls, clsArgs=(), clsKwargs={}):
                form = mc.setParent(query=True)
                parent = getMainWindow(form)
                parent.layout().setSizeConstraint(QtWidgets.QLayout.SetFixedSize)

                windowInstance = cls(parent, *clsArgs, **clsKwargs)
                windowInstance.windowReady.emit()
                return windowInstance

            # Set WindowID if needed but disable saving
            # TODO: Override output to match AbstractWindow.dialog
            # cmds.layoutDialog(dismiss=str(data)) to self.dialogAccept(data)
            class WindowClass(windowClass):
                if not hasattr(windowClass, 'WindowID'):
                    WindowID = uuid.uuid4().hex
                    def enableSaveWindowPosition(self, enable):
                        return super(WindowClass, self).enableSaveWindowPosition(False)

            try:
                return mc.layoutDialog(
                    ui=partial(uiScript, WindowClass, clsArgs=args, clsKwargs=kwargs),
                    title=getattr(cls, 'WindowTitle', 'New Window'),
                )
            finally:
                cls.clearWindowInstance(cls.WindowID)

        if parent is None:
            parent = getMainWindow()
        return super(MayaWindow, cls).dialog(parent=parent, *args, **kwargs)


class MayaBatchWindow(MayaCommon, StandaloneWindow):
    """Variant of the Standalone window for Maya in batch mode.
    While MayaWindow could be used, it can't be automatically setup.
    """

    def __init__(self, parent=None, **kwargs):
        super(MayaBatchWindow, self).__init__(parent, **kwargs)

        self.maya = True  #: .. deprecated:: 1.9.0 Use :property:`~AbstractWindow.application` instead.
        self.standalone = False  #: .. deprecated:: 1.9.0

        self.batch = True

    def saveWindowPosition(self):
        """Save the window location."""
        if self.application not in self.windowSettings:
            self.windowSettings[self.application] = {}
        settings = self.windowSettings[self.application]

        key = self._getSettingsKey()
        if key not in settings:
            settings[key] = {}

        settings[key]['width'] = self.width()
        settings[key]['height'] = self.height()
        settings[key]['x'] = self.x()
        settings[key]['y'] = self.y()

        super(MayaBatchWindow, self).saveWindowPosition()

    def loadWindowPosition(self):
        """Set the position of the window when loaded."""
        key = self._getSettingsKey()
        try:
            width = self.windowSettings[self.application][key]['width']
            height = self.windowSettings[self.application][key]['height']
            x = self.windowSettings[self.application][key]['x']
            y = self.windowSettings[self.application][key]['y']
        except KeyError:
            super(MayaBatchWindow, self).loadWindowPosition()
        else:
            x, y = setCoordinatesToScreen(x, y, width, height, padding=5)
            self.resize(width, height)
            self.move(x, y)

    @hybridmethod
    def show(cls, self, *args, **kwargs):
        """Load the window in Maya batch mode.

        The QApplication MUST be initialised before pymel.core, since
        pymel sets up a fake application. This is done automatically
        in vfxwindow/__init__.py, since at the time of calling this
        method, it is already too late.
        Once the window has been created, it can be shown with
        QApplication.instance().exec_(). If the QApplication has not
        been successfully set up, it will complain that it's not able
        to create a widget without a QApplication.
        See: https://help.autodesk.com/cloudhelp/2018/JPN/Maya-Tech-Docs/PyMel/standalone.html
        """
        # Window is already initialised
        if self is not cls:
            return super(MayaBatchWindow, self).show()

        # Close down window if it exists and open a new one
        try:
            cls.clearWindowInstance(cls.WindowID)
        except AttributeError:
            pass
        kwargs['instance'] = True
        kwargs['exec_'] = True
        return super(MayaBatchWindow, cls).show(*args, **kwargs)

    @classmethod
    def dialog(cls, parent=None, *args, **kwargs):
        """Create the window as a dialog."""
        if parent is None:
            parent = getMainWindow()
        return super(NukeWindow, cls).dialog(parent=parent, *args, **kwargs)<|MERGE_RESOLUTION|>--- conflicted
+++ resolved
@@ -269,13 +269,6 @@
         """
         if self.dockable():
             if self.floating():
-<<<<<<< HEAD
-                self.setWindowIcon(self.windowIcon())
-
-    def setWindowIcon(self, icon):
-        super(MayaWindow, self).setWindowIcon(icon)
-        self._parentOverride().setWindowIcon(icon)
-=======
                 # Load the correct location only if previously docked
                 # If this ran all the time, then the window will
                 # minimise and restore to a different location, and
@@ -287,10 +280,13 @@
                 # window to it when it's detached. When attached, the window is docked and the widget destroyed.
                 # Maya set it's own window icon to this widget by default, this will just make sure that if the user
                 # used a custom icon for it's tool, it's set on the dynamically created floating widget.
-                self._parentOverride().setWindowIcon(self.windowIcon())
->>>>>>> 1c7a018e
+                self.setWindowIcon(self.windowIcon())
 
             self.saveWindowPosition()
+
+    def setWindowIcon(self, icon):
+        super(MayaWindow, self).setWindowIcon(icon)
+        self._parentOverride().setWindowIcon(icon)
 
     def closeEvent(self, event):
         """Handle the class being deleted."""
@@ -375,12 +371,8 @@
 
             # Undock and make floating
             else:
-<<<<<<< HEAD
-                mc.workspaceControl(self.WindowID, edit=True, floating=not dock)
-=======
                 mc.workspaceControl(self.WindowID, edit=True, floating=True)
                 self.loadWindowPosition()
->>>>>>> 1c7a018e
 
     def setWindowPalette(self, program, version=None, style=True, force=False):
         """Set the palette of the window.
